--- conflicted
+++ resolved
@@ -1612,28 +1612,6 @@
 			_ => return Some(state.drop().1.extract_proof()),
 		}
 	}
-
-<<<<<<< HEAD
-=======
-	fn prove_transaction(&self, transaction: SignedTransaction, id: BlockId) -> Option<Vec<DBValue>> {
-		let (state, env_info) = match (self.state_at(id), self.env_info(id)) {
-			(Some(s), Some(e)) => (s, e),
-			_ => return None,
-		};
-		let mut jdb = self.state_db.lock().journal_db().boxed_clone();
-		let backend = state::backend::Proving::new(jdb.as_hashdb_mut());
-
-		let mut state = state.replace_backend(backend);
-		let options = TransactOptions { tracing: false, vm_tracing: false, check_nonce: false };
-		let res = Executive::new(&mut state, &env_info, &*self.engine, &self.factories.vm).transact(&transaction, options);
-
-		match res {
-			Err(ExecutionError::Internal(_)) => return None,
-			_ => return Some(state.drop().1.extract_proof()),
-		}
-	}
-
->>>>>>> ca1efc3d
 }
 
 impl Drop for Client {

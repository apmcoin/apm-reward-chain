--- conflicted
+++ resolved
@@ -11,18 +11,6 @@
 base32 = "0.3"
 env_logger = "0.3"
 futures = "0.1"
-<<<<<<< HEAD
-=======
-jsonrpc-core = { git = "https://github.com/ethcore/jsonrpc.git", branch = "parity-1.6" }
-jsonrpc-http-server = { git = "https://github.com/ethcore/jsonrpc.git", branch = "parity-1.6" }
-hyper = { default-features = false, git = "https://github.com/ethcore/hyper" }
-unicase = "1.3"
-url = "1.0"
-rustc-serialize = "0.3"
-serde = "0.9"
-serde_json = "0.9"
-serde_derive = "0.9"
->>>>>>> 29bed6ff
 linked-hash-map = "0.3"
 log = "0.3"
 mime = "0.2"
@@ -38,10 +26,10 @@
 zip = { version = "0.1", default-features = false }
 
 hyper = { default-features = false, git = "https://github.com/ethcore/hyper" }
-jsonrpc-core = { git = "https://github.com/ethcore/jsonrpc.git" }
-jsonrpc-http-server = { git = "https://github.com/ethcore/jsonrpc.git" }
+jsonrpc-core = { git = "https://github.com/ethcore/jsonrpc.git", branch = "master" }
+jsonrpc-http-server = { git = "https://github.com/ethcore/jsonrpc.git", branch = "master" }
 # TODO [ToDr] Temporary solution, server should be merged with RPC.
-jsonrpc-server-utils = { git = "https://github.com/ethcore/jsonrpc.git" }
+jsonrpc-server-utils = { git = "https://github.com/ethcore/jsonrpc.git", branch = "master" }
 
 ethcore-devtools = { path = "../devtools" }
 ethcore-rpc = { path = "../rpc" }
